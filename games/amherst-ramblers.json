--- conflicted
+++ resolved
@@ -4,11 +4,7 @@
   "team_id": 1,
   "season": "2024-25",
   "season_id": 41,
-<<<<<<< HEAD
-  "updated_at": "2025-11-18T15:01:47.161Z",
-=======
   "updated_at": "2025-11-18T15:33:11.844Z",
->>>>>>> b6b37104
   "summary": {
     "games_played": 21,
     "wins": 13,
