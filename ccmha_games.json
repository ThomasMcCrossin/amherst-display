--- conflicted
+++ resolved
@@ -1,9 +1,5 @@
 {
-<<<<<<< HEAD
   "generated_at": "2025-11-09T05:52:53Z",
-=======
-  "generated_at": "2025-11-09T05:47:03Z",
->>>>>>> be44062d
   "timezone": "America/Halifax",
   "games": [
     {
